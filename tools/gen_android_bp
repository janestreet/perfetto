--- conflicted
+++ resolved
@@ -819,16 +819,9 @@
   module.cmd = ' '.join([
       f'$(location {bp_binary_module_name})',
       '--gen-dir=$(genDir)',
-<<<<<<< HEAD
-      '--inputs',
-      '$(in)',
-      '--outputs',
-      '$(out)',
-=======
       '--relative-input-dir=external/perfetto',
       '--inputs',
       '$(in)',
->>>>>>> bad11ba2
   ])
   module.out.update(target.outputs)
   module.genrule_headers.add(module.name)
