--- conflicted
+++ resolved
@@ -23,10 +23,6 @@
   STR_NULL,
 } from '../common/query_result';
 import {ChromeSliceSelection} from '../common/state';
-<<<<<<< HEAD
-import {fromNs, toNs} from '../common/time';
-import {SliceDetails, ThreadStateDetails} from '../frontend/globals';
-=======
 import {
   tpDurationFromSql,
   TPTime,
@@ -37,7 +33,6 @@
   SliceDetails,
   ThreadStateDetails,
 } from '../frontend/globals';
->>>>>>> bad11ba2
 import {globals} from '../frontend/globals';
 import {
   publishCounterDetails,
@@ -193,11 +188,7 @@
           ts = tpTimeFromSql(v);
           break;
         case 'thread_ts':
-<<<<<<< HEAD
-          threadTs = fromNs(Number(v));
-=======
           threadTs = tpTimeFromSql(v);
->>>>>>> bad11ba2
           break;
         case 'absTime':
           if (v) absTime = `${v}`;
@@ -209,11 +200,7 @@
           dur = tpDurationFromSql(v);
           break;
         case 'thread_dur':
-<<<<<<< HEAD
-          threadDur = fromNs(Number(v));
-=======
           threadDur = tpDurationFromSql(v);
->>>>>>> bad11ba2
           break;
         case 'category':
         case 'cat':
@@ -348,15 +335,6 @@
     const selection = globals.state.currentSelection;
     if (result.numRows() > 0 && selection) {
       const row = result.firstRow({
-<<<<<<< HEAD
-        ts: NUM,
-        dur: NUM,
-      });
-      const ts = row.ts;
-      const timeFromStart = fromNs(ts) - globals.state.traceTime.startSec;
-      const dur = fromNs(row.dur);
-      const selected: ThreadStateDetails = {ts: timeFromStart, dur};
-=======
         ts: LONG,
         dur: LONG,
       });
@@ -364,7 +342,6 @@
         ts: row.ts,
         dur: row.dur,
       };
->>>>>>> bad11ba2
       publishThreadStateDetails(selected);
     }
   }
@@ -447,11 +424,7 @@
     return {startTime: ts, value, delta, duration, name};
   }
 
-<<<<<<< HEAD
-  async schedulingDetails(ts: number, utid: number|Long) {
-=======
   async schedulingDetails(ts: TPTime, utid: number|Long) {
->>>>>>> bad11ba2
     // Find the ts of the first wakeup before the current slice.
     const wakeResult = await this.args.engine.query(`
       select ts, waker_utid as wakerUtid
@@ -464,11 +437,7 @@
       return undefined;
     }
 
-<<<<<<< HEAD
-    const wakeFirstRow = wakeResult.firstRow({ts: NUM, wakerUtid: NUM_NULL});
-=======
     const wakeFirstRow = wakeResult.firstRow({ts: LONG, wakerUtid: NUM_NULL});
->>>>>>> bad11ba2
     const wakeupTs = wakeFirstRow.ts;
     const wakerUtid = wakeFirstRow.wakerUtid;
     if (wakerUtid === null) {
@@ -487,11 +456,7 @@
     // If this is the first sched slice for this utid or if the wakeup found
     // was after the previous slice then we know the wakeup was for this slice.
     if (prevSchedResult.numRows() !== 0 &&
-<<<<<<< HEAD
-        wakeupTs < prevSchedResult.firstRow({ts: NUM}).ts) {
-=======
         wakeupTs < prevSchedResult.firstRow({ts: LONG}).ts) {
->>>>>>> bad11ba2
       return undefined;
     }
 
@@ -510,11 +475,7 @@
     }
 
     const wakerRow = wakerResult.firstRow({cpu: NUM});
-<<<<<<< HEAD
-    return {wakeupTs: fromNs(wakeupTs), wakerUtid, wakerCpu: wakerRow.cpu};
-=======
     return {wakeupTs, wakerUtid, wakerCpu: wakerRow.cpu};
->>>>>>> bad11ba2
   }
 
   async computeThreadDetails(utid: number):
