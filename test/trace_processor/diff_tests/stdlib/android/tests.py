--- conflicted
+++ resolved
@@ -636,7 +636,6 @@
             message_type="perfetto.third_party.perftools.profiles.Profile",
             post_processing=PrintProfileProto,
             contents="""
-<<<<<<< HEAD
             Sample:
             Values: 0
             Stack:
@@ -840,211 +839,6 @@
             Stack:
             /system/bin/servicemanager (0x0)
             /system/bin/storaged (0x0)
-        """))
-=======
-        Sample:
-        Values: 0
-        Stack:
-        /system/bin/apexd (0x0)
-        /system/bin/servicemanager (0x0)
-
-        Sample:
-        Values: 0
-        Stack:
-        /system/bin/bootanimation (0x0)
-        /system/bin/surfaceflinger (0x0)
-
-        Sample:
-        Values: 0
-        Stack:
-        /system/bin/cameraserver (0x0)
-        system_server (0x0)
-
-        Sample:
-        Values: 0
-        Stack:
-        /system/bin/storaged (0x0)
-        /vendor/bin/hw/android.hardware.health-service.cuttlefish (0x0)
-
-        Sample:
-        Values: 0
-        Stack:
-        /system/bin/surfaceflinger (0x0)
-        /system/bin/bootanimation (0x0)
-
-        Sample:
-        Values: 0
-        Stack:
-        /system/bin/surfaceflinger (0x0)
-        /vendor/bin/hw/android.hardware.graphics.composer3-service.ranchu (0x0)
-
-        Sample:
-        Values: 0
-        Stack:
-        media.metrics (0x0)
-        /system/bin/audioserver (0x0)
-
-        Sample:
-        Values: 0
-        Stack:
-        system_server (0x0)
-        /system/bin/servicemanager (0x0)
-
-        Sample:
-        Values: 0
-        Stack:
-        system_server (0x0)
-        /system/bin/surfaceflinger (0x0)
-
-        Sample:
-        Values: 105827054
-        Stack:
-        /system/bin/installd (0x0)
-        system_server (0x0)
-
-        Sample:
-        Values: 11316
-        Stack:
-        system_server (0x0)
-        /apex/com.android.os.statsd/bin/statsd (0x0)
-
-        Sample:
-        Values: 12567639
-        Stack:
-        /system/bin/servicemanager (0x0)
-        system_server (0x0)
-
-        Sample:
-        Values: 137623
-        Stack:
-        /vendor/bin/hw/android.hardware.lights-service.example (0x0)
-        system_server (0x0)
-
-        Sample:
-        Values: 140719
-        Stack:
-        system_server (0x0)
-        /system/bin/storaged (0x0)
-
-        Sample:
-        Values: 150044
-        Stack:
-        /vendor/bin/hw/android.hardware.input.processor-service.example (0x0)
-        system_server (0x0)
-
-        Sample:
-        Values: 1877718
-        Stack:
-        /system/bin/surfaceflinger (0x0)
-        system_server (0x0)
-
-        Sample:
-        Values: 19303
-        Stack:
-        system_server (0x0)
-        /vendor/bin/hw/android.hardware.sensors-service.example (0x0)
-
-        Sample:
-        Values: 210889
-        Stack:
-        /system/bin/servicemanager (0x0)
-        /apex/com.android.os.statsd/bin/statsd (0x0)
-
-        Sample:
-        Values: 21505514
-        Stack:
-        /system/bin/idmap2d (0x0)
-        system_server (0x0)
-
-        Sample:
-        Values: 25394
-        Stack:
-        /system/bin/servicemanager (0x0)
-        /system/bin/surfaceflinger (0x0)
-
-        Sample:
-        Values: 2552696
-        Stack:
-        /system/bin/hwservicemanager (0x0)
-        /system/bin/cameraserver (0x0)
-
-        Sample:
-        Values: 273686
-        Stack:
-        /vendor/bin/hw/android.hardware.sensors-service.example (0x0)
-        system_server (0x0)
-
-        Sample:
-        Values: 28045
-        Stack:
-        /apex/com.android.os.statsd/bin/statsd (0x0)
-        system_server (0x0)
-
-        Sample:
-        Values: 297647
-        Stack:
-        /system/bin/hwservicemanager (0x0)
-        system_server (0x0)
-
-        Sample:
-        Values: 3483649
-        Stack:
-        system_server (0x0)
-        /system/bin/audioserver (0x0)
-
-        Sample:
-        Values: 3677545
-        Stack:
-        /system/bin/servicemanager (0x0)
-        /system/bin/audioserver (0x0)
-
-        Sample:
-        Values: 3991341
-        Stack:
-        /system/bin/servicemanager (0x0)
-        /system/bin/cameraserver (0x0)
-
-        Sample:
-        Values: 41164
-        Stack:
-        system_server (0x0)
-        /vendor/bin/hw/android.hardware.health-service.cuttlefish (0x0)
-
-        Sample:
-        Values: 4948091
-        Stack:
-        system_server (0x0)
-        /system/bin/cameraserver (0x0)
-
-        Sample:
-        Values: 502254
-        Stack:
-        /vendor/bin/hw/android.hardware.health-service.cuttlefish (0x0)
-        system_server (0x0)
-
-        Sample:
-        Values: 629626
-        Stack:
-        /apex/com.android.hardware.vibrator/bin/hw/android.hardware.vibrator-service.example (0x0)
-        system_server (0x0)
-
-        Sample:
-        Values: 78428525
-        Stack:
-        /vendor/bin/hw/android.hardware.graphics.composer3-service.ranchu (0x0)
-        /system/bin/surfaceflinger (0x0)
-
-        Sample:
-        Values: 81216
-        Stack:
-        /system/bin/vold (0x0)
-        system_server (0x0)
-
-        Sample:
-        Values: 837989
-        Stack:
-        /system/bin/servicemanager (0x0)
-        /system/bin/storaged (0x0)
         """))
 
   def test_android_dvfs_counters(self):
@@ -1205,5 +999,4 @@
          "name","value","dur","pct"
          "bus_throughput Frequency",553000.000000,2000000,50.000000
          "bus_throughput Frequency",1014000.000000,2000000,50.000000
-         """))
->>>>>>> 9f169f34
+         """))